//  Copyright (c) 2013, Facebook, Inc.  All rights reserved.
//  This source code is licensed under the BSD-style license found in the
//  LICENSE file in the root directory of this source tree. An additional grant
//  of patent rights can be found in the PATENTS file in the same directory.
//
#pragma once
#include <vector>

#include "rocksdb/env.h"
#include "rocksdb/options.h"
#include "rocksdb/types.h"
#include "rocksdb/transaction_log.h"
#include "db/db_impl.h"
#include "db/log_reader.h"
#include "db/filename.h"

namespace rocksdb {

struct LogReporter : public log::Reader::Reporter {
  Env* env;
  Logger* info_log;
  virtual void Corruption(size_t bytes, const Status& s) {
    Log(info_log, "dropping %zu bytes; %s", bytes, s.ToString().c_str());
  }
  virtual void Info(const char* s) {
    Log(info_log, "%s", s);
  }
};

class LogFileImpl : public LogFile {
 public:
  LogFileImpl(uint64_t logNum, WalFileType logType, SequenceNumber startSeq,
              uint64_t sizeBytes) :
    logNumber_(logNum),
    type_(logType),
    startSequence_(startSeq),
    sizeFileBytes_(sizeBytes) {
  }

  std::string PathName() const {
    if (type_ == kArchivedLogFile) {
      return ArchivedLogFileName("", logNumber_);
    }
    return LogFileName("", logNumber_);
  }

  uint64_t LogNumber() const { return logNumber_; }

  WalFileType Type() const { return type_; }

  SequenceNumber StartSequence() const { return startSequence_; }

  uint64_t SizeFileBytes() const { return sizeFileBytes_; }

  bool operator < (const LogFile& that) const {
    return LogNumber() < that.LogNumber();
  }

 private:
  uint64_t logNumber_;
  WalFileType type_;
  SequenceNumber startSequence_;
  uint64_t sizeFileBytes_;

};

class TransactionLogIteratorImpl : public TransactionLogIterator {
 public:
<<<<<<< HEAD
  TransactionLogIteratorImpl(const std::string& dir, const DBOptions* options,
                             const EnvOptions& soptions,
                             const SequenceNumber seqNum,
                             std::unique_ptr<VectorLogPtr> files,
                             DBImpl const* const dbimpl);
=======
  TransactionLogIteratorImpl(
      const std::string& dir, const Options* options,
      const TransactionLogIterator::ReadOptions& read_options,
      const EnvOptions& soptions, const SequenceNumber seqNum,
      std::unique_ptr<VectorLogPtr> files, DBImpl const* const dbimpl);
>>>>>>> 5142b370

  virtual bool Valid();

  virtual void Next();

  virtual Status status();

  virtual BatchResult GetBatch();

 private:
  const std::string& dir_;
<<<<<<< HEAD
  const DBOptions* options_;
=======
  const Options* options_;
  const TransactionLogIterator::ReadOptions read_options_;
>>>>>>> 5142b370
  const EnvOptions& soptions_;
  SequenceNumber startingSequenceNumber_;
  std::unique_ptr<VectorLogPtr> files_;
  bool started_;
  bool isValid_;  // not valid when it starts of.
  Status currentStatus_;
  size_t currentFileIndex_;
  std::unique_ptr<WriteBatch> currentBatch_;
  unique_ptr<log::Reader> currentLogReader_;
  Status OpenLogFile(const LogFile* logFile, unique_ptr<SequentialFile>* file);
  LogReporter reporter_;
  SequenceNumber currentBatchSeq_; // sequence number at start of current batch
  SequenceNumber currentLastSeq_; // last sequence in the current batch
  DBImpl const * const dbimpl_; // The db on whose log files this iterates

  // Reads from transaction log only if the writebatch record has been written
  bool RestrictedRead(Slice* record, std::string* scratch);
  // Seeks to startingSequenceNumber reading from startFileIndex in files_.
  // If strict is set,then must get a batch starting with startingSequenceNumber
  void SeekToStartSequence(uint64_t startFileIndex = 0, bool strict = false);
  // Implementation of Next. SeekToStartSequence calls it internally with
  // internal=true to let it find next entry even if it has to jump gaps because
  // the iterator may start off from the first available entry but promises to
  // be continuous after that
  void NextImpl(bool internal = false);
  // Check if batch is expected, else return false
  bool IsBatchExpected(const WriteBatch* batch, SequenceNumber expectedSeq);
  // Update current batch if a continuous batch is found, else return false
  void UpdateCurrentWriteBatch(const Slice& record);
  Status OpenLogReader(const LogFile* file);
};
}  //  namespace rocksdb<|MERGE_RESOLUTION|>--- conflicted
+++ resolved
@@ -66,19 +66,11 @@
 
 class TransactionLogIteratorImpl : public TransactionLogIterator {
  public:
-<<<<<<< HEAD
-  TransactionLogIteratorImpl(const std::string& dir, const DBOptions* options,
-                             const EnvOptions& soptions,
-                             const SequenceNumber seqNum,
-                             std::unique_ptr<VectorLogPtr> files,
-                             DBImpl const* const dbimpl);
-=======
   TransactionLogIteratorImpl(
-      const std::string& dir, const Options* options,
+      const std::string& dir, const DBOptions* options,
       const TransactionLogIterator::ReadOptions& read_options,
       const EnvOptions& soptions, const SequenceNumber seqNum,
       std::unique_ptr<VectorLogPtr> files, DBImpl const* const dbimpl);
->>>>>>> 5142b370
 
   virtual bool Valid();
 
@@ -90,12 +82,8 @@
 
  private:
   const std::string& dir_;
-<<<<<<< HEAD
   const DBOptions* options_;
-=======
-  const Options* options_;
   const TransactionLogIterator::ReadOptions read_options_;
->>>>>>> 5142b370
   const EnvOptions& soptions_;
   SequenceNumber startingSequenceNumber_;
   std::unique_ptr<VectorLogPtr> files_;
